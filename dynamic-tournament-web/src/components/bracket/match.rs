use dynamic_tournament_core::render::Position;
use yew::prelude::*;

use dynamic_tournament_api::auth::Flags;
use dynamic_tournament_core::{EntrantScore, EntrantSpot};

use super::BracketEntrant;
use crate::components::button::Button;
use crate::components::icons::{FaPen, FaRotateLeft, FaSize};
use crate::components::Protected;

use std::fmt::Display;
use std::marker::PhantomData;

const COLOR_RED: &str = "#a52423";
const COLOR_BLUE: &str = "#193d6b";

/// A single match of a tournament (also called tie, fixture or heat).
pub struct BracketMatch<T>
where
    T: Clone + Display + 'static,
{
    _maker: PhantomData<T>,
}

impl<T> Component for BracketMatch<T>
where
    T: Clone + Display + 'static,
{
    type Message = Message;
    type Properties = Props<T>;

    fn create(_ctx: &Context<Self>) -> Self {
        Self {
            _maker: PhantomData,
        }
    }

    fn update(&mut self, ctx: &Context<Self>, msg: Self::Message) -> bool {
        let action = match msg {
            Message::UpdateScore => Action::UpdateMatch,
            Message::ResetMatch => Action::ResetMatch,
        };

        ctx.props().on_action.emit(action);
        false
    }

    fn view(&self, ctx: &Context<Self>) -> Html {
        let entrants: Html = ctx
            .props()
            .entrants
            .iter()
            .zip(ctx.props().nodes)
            .enumerate()
            .map(|(index, (entrant, node))| {
                let color = match index {
                    0 => Some(COLOR_RED),
                    _ => Some(COLOR_BLUE),
                };

                html! {
                    <BracketEntrant<T> entrant={entrant.clone()} {node} {color} x={0} y={(index * 20) as i32} />
                }
            })
            .collect();

        let action_button = if ctx.props().entrants[0].is_entrant()
            && ctx.props().entrants[1].is_entrant()
        {
            let onclick = ctx.link().callback(|_| Message::UpdateScore);

            let on_reset = ctx.link().callback(|_| Message::ResetMatch);

            html! {
                <Protected flags={Flags::EDIT_SCORES}>
                    <div class="dt-bracket-match-actions">
                        <Button classes="" {onclick} title="Edit">
                            <FaPen label="Edit" size={FaSize::ExtraLarge} />
                        </Button>
                        <Button classes="" onclick={on_reset} title="Reset">
                            <FaRotateLeft label="Reset" size={FaSize::ExtraLarge} />
                        </Button>
                    </div>
                </Protected>
            }
        } else {
            html! {
                <Protected flags={Flags::EDIT_SCORES}>
                    <div class="dt-bracket-match-actions" style="filter: contrast(0%);">
                        <Button classes="" title="Edit (Some entrant spots are not occupied.)" disabled=true>
                            <FaPen label="Edit (Some entrant spots are not occupied.)" size={FaSize::ExtraLarge} />
                        </Button>
                        <Button classes="" title="Reset (Some entrant spots are not occupied.)" disabled=true>
                            <FaRotateLeft label="Reset (Some entrant spots are not occupied.)" size={FaSize::ExtraLarge} />
                        </Button>
                    </div>
                </Protected>
            }
        };

        let number = ctx.props().number;

        let style = match ctx.props().position.unwrap_or_default() {
            Position::SpaceAround => String::from(""),
            Position::Bottom(value) => format!("position:absolute;bottom:{}%;", value),
        };

        let x = ctx.props().x.to_string();
        let y = ctx.props().y.to_string();

        let transform = format!("translate({},{})", x, y);

        html! {
<<<<<<< HEAD
            <g x={x.clone()} y={y.clone()} {transform} class="match" {style}>
                <text y="50%" fill="white">{ number }</text>
                {entrants}
            </g>
=======
            <div class="dt-bracket-match" {style}>
                <span>{ number }</span>
                <div>
                    <div class="dt-bracket-match-teams">
                        {entrants}
                    </div>
                    {action_button}
                </div>
            </div>
>>>>>>> c351749a
        }
    }
}

#[derive(Clone, Debug, Properties)]
pub struct Props<T> {
    pub entrants: [EntrantSpot<T>; 2],
    pub nodes: [EntrantSpot<EntrantScore<u64>>; 2],
    pub on_action: Callback<Action>,
    pub number: usize,
    pub position: Option<Position>,
    pub x: usize,
    pub y: usize,
}

impl<T> PartialEq for Props<T> {
    fn eq(&self, _other: &Self) -> bool {
        false
    }
}

pub enum Message {
    UpdateScore,
    ResetMatch,
}

#[derive(Copy, Clone, Debug)]
pub enum Action {
    UpdateMatch,
    ResetMatch,
}<|MERGE_RESOLUTION|>--- conflicted
+++ resolved
@@ -112,22 +112,10 @@
         let transform = format!("translate({},{})", x, y);
 
         html! {
-<<<<<<< HEAD
             <g x={x.clone()} y={y.clone()} {transform} class="match" {style}>
                 <text y="50%" fill="white">{ number }</text>
                 {entrants}
             </g>
-=======
-            <div class="dt-bracket-match" {style}>
-                <span>{ number }</span>
-                <div>
-                    <div class="dt-bracket-match-teams">
-                        {entrants}
-                    </div>
-                    {action_button}
-                </div>
-            </div>
->>>>>>> c351749a
         }
     }
 }
