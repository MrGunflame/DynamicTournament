use dynamic_tournament_core::{EntrantScore, EntrantSpot};
use yew::html::{Component, Context, Html};
use yew::{html, Properties};

use std::fmt::Display;
use std::marker::PhantomData;

pub struct BracketEntrant<T>
where
    T: Display + 'static,
{
    _marker: PhantomData<T>,
}

impl<T> Component for BracketEntrant<T>
where
    T: Display + 'static,
{
    type Message = ();
    type Properties = Props<T>;

    fn create(_ctx: &Context<Self>) -> Self {
        Self {
            _marker: PhantomData,
        }
    }

    fn view(&self, ctx: &Context<Self>) -> Html {
        let text = match &ctx.props().entrant {
            EntrantSpot::Entrant(entrant) => html! { entrant.to_string() },
            EntrantSpot::Empty => html! { "BYE" },
            EntrantSpot::TBD => html! { "TBD" },
        };

        let (score, winner) = match &ctx.props().node {
            EntrantSpot::Entrant(node) => (node.score, node.winner),
            _ => (0, false),
        };

        let classes = if winner {
            "dt-bracket-team dt-bracket-winner"
        } else {
            "dt-bracket-team"
        };

        let style = match ctx.props().color {
            Some(color) => format!("background-color: {};", color),
            None => String::from("display: hidden;"),
        };

        let x = ctx.props().x;
        let y = ctx.props().y;

        html! {
<<<<<<< HEAD
            <g>
                <text dominant-baseline="hanging" x={x.to_string()} y={y.to_string()} fill="white">{ text }</text>
                <text dominant-baseline="hanging" x={(x + 200).to_string()} y={y.to_string()} fill="white">{ score }</text>
            </g>
=======
            <div class={classes}>
                <div class="dt-bracket-team-name dt-flex">
                    <div class="dt-bracket-team-color" { style }></div>
                    <span>{ text }</span>
                </div>
                <div class="dt-bracket-team-score">{ score }</div>
            </div>
>>>>>>> c351749a
        }
    }
}

#[derive(Clone, Debug, Properties)]
pub struct Props<T> {
    pub entrant: EntrantSpot<T>,
    pub node: EntrantSpot<EntrantScore<u64>>,
    pub color: Option<&'static str>,
    pub x: i32,
    pub y: i32,
}

impl<T> PartialEq for Props<T> {
    fn eq(&self, _other: &Self) -> bool {
        false
    }
}<|MERGE_RESOLUTION|>--- conflicted
+++ resolved
@@ -52,20 +52,10 @@
         let y = ctx.props().y;
 
         html! {
-<<<<<<< HEAD
             <g>
                 <text dominant-baseline="hanging" x={x.to_string()} y={y.to_string()} fill="white">{ text }</text>
                 <text dominant-baseline="hanging" x={(x + 200).to_string()} y={y.to_string()} fill="white">{ score }</text>
             </g>
-=======
-            <div class={classes}>
-                <div class="dt-bracket-team-name dt-flex">
-                    <div class="dt-bracket-team-color" { style }></div>
-                    <span>{ text }</span>
-                </div>
-                <div class="dt-bracket-team-score">{ score }</div>
-            </div>
->>>>>>> c351749a
         }
     }
 }
