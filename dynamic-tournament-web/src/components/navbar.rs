--- conflicted
+++ resolved
@@ -1,10 +1,6 @@
 use yew::{html, Component, Context, Html};
 
-<<<<<<< HEAD
-use crate::api::Action;
-=======
 use crate::api::{Action, State};
->>>>>>> 842bee0b
 use crate::components::providers::{ClientProvider, Provider};
 use crate::routes::Route;
 use crate::utils::router::Link;
@@ -19,34 +15,14 @@
     type Properties = ();
 
     fn create(ctx: &Context<Self>) -> Self {
-<<<<<<< HEAD
-        let mut client = ClientProvider::get(ctx);
-=======
         let client = ClientProvider::get(ctx);
         let state = client.state();
->>>>>>> 842bee0b
 
         let link = ctx.link().clone();
         ctx.link().send_future_batch(async move {
             loop {
-<<<<<<< HEAD
                 let action = client.changed().await;
                 link.send_message(action);
-            }
-        });
-
-        Self
-    }
-
-    fn update(&mut self, _ctx: &Context<Self>, _msg: Action) -> bool {
-        true
-    }
-
-    fn view(&self, ctx: &Context<Self>) -> Html {
-        let client = ClientProvider::get(ctx);
-=======
-                let msg = client.changed().await;
-                link.send_message(msg);
             }
         });
 
@@ -61,7 +37,6 @@
 
         true
     }
->>>>>>> 842bee0b
 
     fn view(&self, _ctx: &Context<Self>) -> Html {
         let login = if self.state == State::LoggedIn {
