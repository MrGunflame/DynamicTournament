pub mod not_found;
pub mod systems;
pub mod tournamentlist;
pub mod tournaments;

use crate::components::errorlog::ErrorLog;
use crate::components::providers::ClientProvider;
use crate::utils::router::{self, PathBuf, Routable, Switch};

use dynamic_tournament_api::v3::id::TournamentId;
use yew::prelude::*;

use self::tournaments::Tournament;
use not_found::NotFound;

pub struct App;

impl Component for App {
    type Message = ();
    type Properties = ();

    fn create(_ctx: &Context<Self>) -> Self {
        // Initialize the router.
        // SAFETY: Called from a single-threaded context. Since App is only
        // created once during the lifetime of the program, the value is never
        // overwritten without being dropped.
        unsafe {
            router::init();
        }

        Self
    }

    fn view(&self, _ctx: &Context<Self>) -> Html {
        html! {
            <ClientProvider>
                <div class="main-wrapper">
                    <div>
<<<<<<< HEAD
                        <div class="main">
=======
                        <Navbar />
                        <div class="dt-main">
>>>>>>> 4d2cf9ba
                            <Switch<Route> render={Switch::render(switch)} />
                        </div>
                        <div id="dt-popup-host"></div>
                        <ErrorLog />
                    </div>
                </div>
            </ClientProvider>
        }
    }
}

#[derive(Clone, Debug, PartialEq, Eq)]
pub enum Route {
    Index,
    Tournament { id: TournamentId },
    Systems,
    NotFound,
}

impl Routable for Route {
    fn from_path(path: &mut PathBuf) -> Option<Self> {
        match path.take().as_deref() {
            None => Some(Self::Index),
            Some("systems") => Some(Self::Systems),
            Some(s) => {
                let id = s.parse().ok()?;
                Some(Self::Tournament { id })
            }
        }
    }

    fn to_path(&self) -> String {
        match self {
            Self::Index => String::from("/"),
            Self::Systems => String::from("/systems"),
            Self::NotFound => String::from("/404"),
            Self::Tournament { id } => format!("/{}", id),
        }
    }

    fn not_found() -> Option<Self> {
        Some(Self::NotFound)
    }
}

pub fn switch(route: &Route) -> Html {
    match route {
        Route::Index => html! {
            <tournamentlist::TournamentList />
        },
        Route::Tournament { id } => html! {
            <Tournament id={*id} />
        },
        Route::Systems => html! {
            <systems::Systems />
        },
        Route::NotFound => html! {
            <NotFound />
        },
    }
}<|MERGE_RESOLUTION|>--- conflicted
+++ resolved
@@ -36,12 +36,7 @@
             <ClientProvider>
                 <div class="main-wrapper">
                     <div>
-<<<<<<< HEAD
-                        <div class="main">
-=======
-                        <Navbar />
                         <div class="dt-main">
->>>>>>> 4d2cf9ba
                             <Switch<Route> render={Switch::render(switch)} />
                         </div>
                         <div id="dt-popup-host"></div>
