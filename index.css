:root {
  --color-orange: #e7ad26;
}

/* GLOBAL */

.dt-main {
  background-color: #201e1d;
  padding: 16px;
  max-width: 84em;
  margin-left: auto;
  margin-right: auto;
}

.dt-main h1,
h2,
h3,
h4,
h5,
h6 {
  margin: 0;
}

.dt-button {
  cursor: pointer;
  border-radius: 2px;
  border: none;
  background-color: #8947fa;
  text-decoration: none;
  text-transform: uppercase;
  font-size: 0.88em;
  padding: calc(1em /2);
  color: white;
  margin: 2px;
}

.dt-table {
  border-collapse: collapse;
}

.dt-table th {
  text-align: start;
}

.dt-table th,
td {
  padding: 10px;
}

.dt-table-center {
  margin-left: auto;
  margin-right: auto;
}

.dt-table-striped {
  margin: 20px;
}

.dt-table-striped tr:nth-child(1) {
  background-color: #1e232f;
}

.dt-table-striped th {
  text-align: left;
}

.dt-table-striped tr:nth-child(2n-1):not(:first-child) {
  background-color: transparent;
}

.dt-table-striped tr:nth-child(2n) {
  background-color: #262b38;
}

.dt-table tr.dt-link {
  cursor: pointer;
  font-size: larger;
  padding: 5px;
  border-top: 1px solid grey;
  height: 48px;
}

.dt-table tr.dt-link:hover {
  background-color: #1f1430;
}

.dt-input {
  background-color: #303540;
  border: none;
  padding: 5px;
  color: white;
}

.dt-input:focus {
  outline: 1px solid #8947fa;
}

.dt-input:disabled {
  color: gray;
  cursor: not-allowed;
}

.dt-flex {
  display: flex;
}

.dt-link-inline {
  text-decoration: none;
  color: #e7ad26;
}

/* MESSAGE LOG */

.dt-msglog {
  position: fixed;
  top: 0;
  right: 0;
  margin: 10px;
  z-index: 100;
}

.dt-msglog-msg {
  border-radius: 3px;
  margin: 10px;
  padding: 9px;
  background-color: #f43c0e;
  min-width: 100px;
  max-width: 500px;
}

.dt-msglog-button {
  display: flex;
  justify-content: flex-end;
}

.dt-msglog-button>button {
  display: block;
  margin: 0;
  background: transparent;
  border: none;
  color: white;
  margin: 0;
  padding: 0;
  cursor: pointer;
}

/* POPUP */

.dt-popup-wrapper {
  top: 0;
  left: 0;
  bottom: 0;
  right: 0;
  position: fixed;
  width: 100vw;
  height: 100vh;
  background: rgba(0, 0, 0, 0.5);
  z-index: 80;
  display: flex;
  justify-items: center;
  align-items: center;
}

.dt-popup {
  left: 0;
  right: 0;
  position: absolute;
  /* background-color: #1f1430; */
  background-color: #2c303a;
  border-radius: 5px;
  z-index: 100;
  width: 40%;
  margin-left: auto;
  margin-right: auto;
  display: flex;
  flex-direction: column;
  align-items: stretch;
  padding: 10px;
}

.dt-popup-close-wrapper {
  display: flex;
  justify-content: right;
}

.dt-popup-close {
  padding: 3px;
  border: none;
  cursor: pointer;
  background-color: transparent;
}

.dt-popup-close>i {
  color: white;
}

.dt-popup-content {
  width: 100%;
  flex-grow: 1;
}

.dt-popup-teams-list {
  height: 100%;
  display: flex;
  justify-content: center;
  align-items: center;
}

.dt-popup-team {
  background-color: gray;
  margin: 10px;
  padding: 4px;
}

/* NAVBAR */

.dt-navbar {
  width: 100%;
}

.dt-navbar ul {
  list-style: none;
  margin: 0;
  padding: 15px;
}

.dt-navbar li {
  display: inline;
  padding: 3px;
  margin: 5px;
}

.dt-navbar li a {
  color: #ffffff;
  text-decoration: none;
  font-weight: bolder;
  text-transform: uppercase;
  transition: .5s;
}

.dt-navbar li a:hover {
  color: #e7ad26;
}

.dt-navbar .dt-active {
  color: #e7ad26;
}

/* BRACKET SELECTOR */

.dt-brlist-bracket {
  padding: 5px;
  cursor: pointer;
}

.dt-brlist-bracket.dt-active {
  border-top: 3px solid #303540;
  border-left: 3px solid #303540;
  border-right: 3px solid #303540;
  color: var(--color-orange);
  background-color: #131211;
}

/* BRACKET FRAME */

.dt-bracket-frame {
  height: 80vh;
  overflow: hidden;
  border: 3px solid #303540;
  background-color: #131211;
}

.dt-bracket-frame-header {
  display: flex;
  justify-content: space-between;
}

.dt-bracket-frame-header>div {
  margin: 10px;
}

.dt-bracket-frame-actions {
  position: relative;
  z-index: 5;
}

.dt-bracket-frame-actions>button {
  margin: 4px;
}

/* LIVE INDICATOR */

.dt-bracket-live {
  position: relative;
  margin: 10px;
  z-index: 100;
}

.dt-bracket-live-active {
  width: 12px;
  height: 12px;
  border-radius: 50%;
  background-color: red;
  display: inline-block;
  margin-right: 4px;
}

.dt-bracket-live-inactive {
  width: 12px;
  height: 12px;
  border-radius: 50%;
  background-color: gray;
  display: inline-block;
  margin-right: 4px;
}

.dt-bracket-live-label {
  font-weight: bold;
  text-transform: uppercase;
}

/* MAIN BRACKET COMPONENTS */

.dt-bracket-match-actions {
  display: flex;
  flex-direction: column;
}

.dt-bracket-match-actions>button {
  margin: 2px;
  flex: 1;
  background-color: transparent;
  border: none;
}

.dt-bracket-match-actions>button:hover {
  cursor: pointer;
}

.dt-bracket-match-actions>button:disabled {
  cursor: not-allowed;
}

.dt-bracket-match {
  display: flex;
  align-items: center;
}

.dt-bracket-match>div {
  background-color: #28303f;
  margin: 10px;
  display: flex;
  box-shadow: 2px 2px 2px black;
  flex-grow: 1;
}

.dt-bracket-match-teams {
  min-width: 70%;
  width: 100%;
}

.dt-bracket-match>span {
  color: gray;
}

.dt-bracket-team {
  display: flex;
  justify-content: space-between;
}

.dt-bracket-team-name {
  text-shadow: 1px 1px 1px black;
}

.dt-bracket-team-name>span {
  padding: 10px;
  white-space: nowrap;
}

.dt-bracket-team-score {
  background-color: #151b27;
  min-width: 12px;
  padding: 10px;
}

.dt-bracket-winner {
  color: #e7ad26;
  font-weight: bold;
}

.dt-bracket-team-color {
  margin: 0;
  padding: 0;
  height: 100%;
  width: 5px;
}

.dt-winner-input {
  border: none;
  outline: none;
  padding: 5px;
  background-color: #393d4a;
  color: white;
  font-weight: bold;
  font-size: 1rem;
}

.dt-winner-input.active {
  background-color: #fc9402;
}

.dt-winner-input-wrapper {
  margin: 5px;
}

.dt-winner-input-box {
  margin: 10px;
}

.dt-bracket {
  display: flex;
  flex-direction: row;
  width: 100%;
  height: 100%;
}

.dt-bracket-bracket-row {
  display: flex;
  flex-direction: column;
}

.dt-bracket-bracket {
  height: 100%;
  display: flex;
  flex-direction: row;
  padding: 3px;
  margin: 20px;
}

.dt-bracket-round {
  display: flex;
  flex-direction: column;
  justify-content: space-around;
  margin: 10px;
}

/* IDS */

#dt-popup-host {
  padding: 0;
  margin: 0;
  width: 0;
  height: 0;
}

/* MEDIA */

@media all and (max-width: 600px) {
  .dt-navbar {
    overflow: scroll;
  }

  .dt-main {
    overflow-x: scroll;
  }

  .dt-popup-wrapper .dt-popup {
    width: 90%;
  }
<<<<<<< HEAD
}

.dt-input:disabled {
  cursor: not-allowed;
}

.dt-r-bracket {
  padding: 5px;
  cursor: pointer;
}

.dt-r-bracket.active {
  border-top: 3px solid #303540;
  border-left: 3px solid #303540;
  border-right: 3px solid #303540;
  color: var(--color-orange);
  background-color: #131211;
}

.dt-bracket-live {
  margin: 10px;
}

.dt-bracket-live-active {
  width: 12px;
  height: 12px;
  border-radius: 50%;
  background-color: red;
  display: inline-block;
  margin-right: 4px;
}

.dt-bracket-live-inactive {
  width: 12px;
  height: 12px;
  border-radius: 50%;
  background-color: gray;
  display: inline-block;
  margin-right: 4px;
}

.dt-bracket-live-label {
  font-weight: bold;
  text-transform: uppercase;
}

.movable-boxed-header {
  display: flex;
  justify-content: space-between;
}

.movable-boxed-header>div {
  margin: 10px;
}

.movable-boxed-content {
  position: relative;
  height: 100%;
  width: 100%;
=======
>>>>>>> c351749a
}<|MERGE_RESOLUTION|>--- conflicted
+++ resolved
@@ -467,66 +467,4 @@
   .dt-popup-wrapper .dt-popup {
     width: 90%;
   }
-<<<<<<< HEAD
-}
-
-.dt-input:disabled {
-  cursor: not-allowed;
-}
-
-.dt-r-bracket {
-  padding: 5px;
-  cursor: pointer;
-}
-
-.dt-r-bracket.active {
-  border-top: 3px solid #303540;
-  border-left: 3px solid #303540;
-  border-right: 3px solid #303540;
-  color: var(--color-orange);
-  background-color: #131211;
-}
-
-.dt-bracket-live {
-  margin: 10px;
-}
-
-.dt-bracket-live-active {
-  width: 12px;
-  height: 12px;
-  border-radius: 50%;
-  background-color: red;
-  display: inline-block;
-  margin-right: 4px;
-}
-
-.dt-bracket-live-inactive {
-  width: 12px;
-  height: 12px;
-  border-radius: 50%;
-  background-color: gray;
-  display: inline-block;
-  margin-right: 4px;
-}
-
-.dt-bracket-live-label {
-  font-weight: bold;
-  text-transform: uppercase;
-}
-
-.movable-boxed-header {
-  display: flex;
-  justify-content: space-between;
-}
-
-.movable-boxed-header>div {
-  margin: 10px;
-}
-
-.movable-boxed-content {
-  position: relative;
-  height: 100%;
-  width: 100%;
-=======
->>>>>>> c351749a
 }