--- conflicted
+++ resolved
@@ -3,11 +3,8 @@
     "dynamic-tournament-api",
     "dynamic-tournament-cli",
     "dynamic-tournament-core",
-<<<<<<< HEAD
     "dynamic-tournament-description",
-=======
     "dynamic-tournament-macros",
->>>>>>> 9431f154
     "dynamic-tournament-server",
     "dynamic-tournament-test",
     "dynamic-tournament-web",
