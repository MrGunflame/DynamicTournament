--- conflicted
+++ resolved
@@ -49,9 +49,4 @@
 debug-assertions = false
 opt-level = 3
 lto = "fat"
-<<<<<<< HEAD
-strip = true
-codegen-units = 1
-=======
-strip = true
->>>>>>> 4d2cf9ba
+strip = true