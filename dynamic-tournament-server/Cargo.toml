[package]
name = "dynamic-tournament-server"
version = "0.6.0"
edition = "2021"
description = "The server for the dynamic tournament system"
authors = ["MrGunflame <git@robbsrv.de>"]
repository = "https://github.com/MrGunflame/DynamicTournament"
license = "Apache-2.0"
publish = false

[features]
default = ["metrics", "limits"]

# Enable metrics gathering and the `/metrics` endpoint.
metrics = []

# Enable checks for OS limits (e.g. open file descriptors).
limits = []

[dependencies]
dynamic-tournament-api = { version = "0.6.0", path = "../dynamic-tournament-api", features = ["server"] }
dynamic-tournament-core = { version = "0.6.0", path = "../dynamic-tournament-core", features = ["serde"] }
dynamic-tournament-macros = { version = "0.6.0", path = "../dynamic-tournament-macros", features = ["server"] }
tokio = { version = "1.23.0", features = ["full"] }
sqlx = { version = "0.6.2", features = ["runtime-tokio-rustls", "mysql", "json", "chrono"] }
serde = "1.0.151"
serde_json = "1.0.90"
thiserror = "1.0.38"
futures = "0.3.25"
toml = "0.5.10"
hyper = { version = "0.14.23", features = ["server", "tcp", "http1", "http2"] }
tokio-tungstenite = "0.18.0"
log = { version = "0.4.17", features = ["serde"] }
parking_lot = "0.12.1"
snowflaked = { version = "0.1.8", features = ["sync"] }
tokio-stream = { version = "0.1.11", features = ["sync"] }
nix = { version = "0.26.1", features = ["resource", "signal"] }

chrono = "0.4.23"
base64 = "0.20.0"
sha1 = "0.10.5"
jsonwebtoken = "8.2.0"
clap = { version = "4.0.29", features = ["derive"] }
sha2 = "0.10.6"
hex = "0.4.3"
rand = { version = "0.8.5", default-features = false, features = ["getrandom"] }
<<<<<<< HEAD
reqwest = { version = "0.11.11", default-features = false, features = ["rustls-tls"] }
=======
pin-project = "1.0.12"
>>>>>>> 337bc83b

[build-dependencies]
rand = { version = "0.8.5", default-features = false, features = ["getrandom"] }

[profile.release]
debug-assertions = false
opt-level = 3
lto = "fat"
strip = true<|MERGE_RESOLUTION|>--- conflicted
+++ resolved
@@ -35,6 +35,7 @@
 snowflaked = { version = "0.1.8", features = ["sync"] }
 tokio-stream = { version = "0.1.11", features = ["sync"] }
 nix = { version = "0.26.1", features = ["resource", "signal"] }
+pin-project = "1.0.12"
 
 chrono = "0.4.23"
 base64 = "0.20.0"
@@ -44,11 +45,7 @@
 sha2 = "0.10.6"
 hex = "0.4.3"
 rand = { version = "0.8.5", default-features = false, features = ["getrandom"] }
-<<<<<<< HEAD
-reqwest = { version = "0.11.11", default-features = false, features = ["rustls-tls"] }
-=======
-pin-project = "1.0.12"
->>>>>>> 337bc83b
+reqwest = { version = "0.11.13", default-features = false, features = ["rustls-tls"] }
 
 [build-dependencies]
 rand = { version = "0.8.5", default-features = false, features = ["getrandom"] }
