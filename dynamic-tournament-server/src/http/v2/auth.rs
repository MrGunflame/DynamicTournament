use crate::http::{Context, Response, Result};
use crate::StatusCodeError;

use dynamic_tournament_api::auth::{Claims, Flags};
use dynamic_tournament_api::v3::auth::RefreshToken;
use dynamic_tournament_macros::{method, path};
use hyper::header::{AUTHORIZATION, COOKIE, HOST};

pub async fn route(mut ctx: Context) -> Result {
    path!(ctx, {
        "login" => method!(ctx, {
            POST => login(ctx).await,
        }),
        "refresh" => method!(ctx, {
            POST => refresh(ctx).await,
        }),
    })
}

async fn login(ctx: Context) -> Result {
    wp_validate(&ctx).await?;

<<<<<<< HEAD
    let tokens = ctx.state.auth.create_tokens(Claims::new(0))?;
=======
    // Find a user with matching username in the database. Return 401 when the
    // username doesn't exist.
    let user = match ctx.state.store.users().get(&input.username).await? {
        Some(user) => user,
        None => return Err(StatusCodeError::unauthorized().into()),
    };

    // Get the salted password hash by first hashing the password, then the user id.
    // Note that the id is passed as bytes. The id is not converted to a string.
    let hash = password_hash(input.password, user.id.0.to_le_bytes());

    // Match password hashes
    if hash != user.password {
        return Err(StatusCodeError::unauthorized().into());
    }

    // Set all permissions
    let mut claims = Claims::new(user.id.0);
    claims.flags = Flags::ALL;

    let tokens = ctx.state.auth.create_tokens(claims)?;
>>>>>>> 684ff932
    Ok(Response::ok().json(&tokens))
}

async fn refresh(mut ctx: Context) -> Result {
    let body: RefreshToken = ctx.req.json().await?;

    match ctx.state.auth.validate_refresh_token(body.refresh_token) {
        Ok(token) => {
            let tokens = ctx.state.auth.create_tokens(token.into_claims())?;
            Ok(Response::ok().json(&tokens))
        }
        Err(_) => Err(StatusCodeError::unauthorized().into()),
    }
}

/// We validate whether a request is as follows:
/// 1. Get the authorization and cookie headers from the incoming request. If both are missing
/// return 401.
/// 2. Make a request to the wordpress backend with the authorization and cookie headers attached.
/// 3. If the request fails for any reason we reject with 500.
/// 4. If the returned status of the request to the wordpress API is 200 and only 200, we return
/// accept the request. If the status code is not 200, it should be a 401 if correctly configured,
/// we also return 401.
async fn wp_validate(ctx: &Context) -> Result {
    let uri = format!("{}/api/wp/v2/users", ctx.state.config.wordpress.upstream);
    log::debug!("Validating using upstream {}", uri);

    let uri = match reqwest::Url::parse(&uri) {
        Ok(uri) => uri,
        Err(err) => {
            log::error!(
                "Failed to create uri: {} (using {:?}), is the upstream configured correctly?",
                err,
                uri
            );
            return Err(StatusCodeError::internal_server_error().into());
        }
    };

    let mut req = reqwest::Request::new(reqwest::Method::GET, uri);

    // Append the host header as received.
    if let Some(val) = ctx.req.headers().get(HOST) {
        req.headers_mut().append(HOST, val.clone());
    }

    if let Some(val) = ctx.req.headers().get(AUTHORIZATION) {
        req.headers_mut().append(AUTHORIZATION, val.clone());
    }

    if let Some(val) = ctx.req.headers().get(COOKIE) {
        req.headers_mut().append(COOKIE, val.clone());
    }

    if req.headers().get(AUTHORIZATION).is_none() && req.headers().get(COOKIE).is_none() {
        return Err(StatusCodeError::unauthorized().into());
    }

    let client = reqwest::Client::new();

    let resp = match client.execute(req).await {
        Ok(resp) => resp,
        Err(err) => {
            log::error!("Failed to fetch wordpress upstream: {}", err);
            return Err(StatusCodeError::internal_server_error().into());
        }
    };

    // Validate that the server returned an success status code.
    if resp.status() != 200 {
        log::debug!(
            "Request is not valid: Wordpress upstream returned {}",
            resp.status()
        );

        return Err(StatusCodeError::unauthorized().into());
    }

    Ok(Response::ok())
}<|MERGE_RESOLUTION|>--- conflicted
+++ resolved
@@ -20,31 +20,10 @@
 async fn login(ctx: Context) -> Result {
     wp_validate(&ctx).await?;
 
-<<<<<<< HEAD
-    let tokens = ctx.state.auth.create_tokens(Claims::new(0))?;
-=======
-    // Find a user with matching username in the database. Return 401 when the
-    // username doesn't exist.
-    let user = match ctx.state.store.users().get(&input.username).await? {
-        Some(user) => user,
-        None => return Err(StatusCodeError::unauthorized().into()),
-    };
-
-    // Get the salted password hash by first hashing the password, then the user id.
-    // Note that the id is passed as bytes. The id is not converted to a string.
-    let hash = password_hash(input.password, user.id.0.to_le_bytes());
-
-    // Match password hashes
-    if hash != user.password {
-        return Err(StatusCodeError::unauthorized().into());
-    }
-
-    // Set all permissions
-    let mut claims = Claims::new(user.id.0);
+    let mut claims = Claims::new(0);
     claims.flags = Flags::ALL;
 
     let tokens = ctx.state.auth.create_tokens(claims)?;
->>>>>>> 684ff932
     Ok(Response::ok().json(&tokens))
 }
 
